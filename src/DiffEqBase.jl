__precompile__()

module DiffEqBase

  using RecipesBase, Parameters, RecursiveArrayTools
  using Ranges # For plot recipes with units
  import Base: length, size, getindex, endof, show, print,
               next, start, done, eltype, eachindex,
               Callable

  # Problems
  "`DEProblem`: Defines differential equation problems via its internal functions"
  abstract DEProblem
  abstract DEElement
  abstract DESensitivity
  abstract AbstractODEProblem{uType,tType,isinplace,F} <: DEProblem
  abstract AbstractODETestProblem{uType,tType,isinplace,F} <: AbstractODEProblem{uType,tType,isinplace,F}
  abstract AbstractSDEProblem{uType,tType,isinplace,NoiseClass,F,F2,F3}  <: DEProblem
  abstract AbstractSDETestProblem{uType,tType,isinplace,NoiseClass,F,F2,F3}  <: AbstractSDEProblem{uType,tType,isinplace,NoiseClass,F,F2,F3}
  abstract AbstractDAEProblem <: DEProblem
  abstract AbstractDDEProblem <: DEProblem
  abstract AbstractPoissonProblem <: DEProblem
  abstract AbstractHeatProblem <: DEProblem

  # Algorithms
  abstract DEAlgorithm
  abstract AbstractODEAlgorithm <: DEAlgorithm
  abstract AbstractSDEAlgorithm <: DEAlgorithm

  # Solutions
  abstract DESolution
  abstract AbstractODESolution <: DESolution
  abstract AbstractSDESolution <: AbstractODESolution # Needed for plot recipes
  abstract AbstractDDESolution <: AbstractODESolution # Needed for plot recipes
  abstract AbstractFEMSolution <: DESolution
  abstract AbstractSensitivitySolution

  # Misc
  "`Mesh`: An abstract type which holds a (node,elem) pair and other information for a mesh"
  abstract Mesh
  "`Tableau`: Holds the information for a Runge-Kutta Tableau"
  abstract Tableau
  "`ODERKTableau`: A Runge-Kutta Tableau for an ODE integrator"
  abstract ODERKTableau <: Tableau

  include("utils.jl")
  include("noise_process.jl")
  include("solutions/ode_solutions.jl")
  include("solutions/sde_solutions.jl")
  include("solutions/solution_interface.jl")
  include("tableaus.jl")
  include("problems/ode_problems.jl")
<<<<<<< HEAD
  include("problems/sde_problems.jl")
=======
  include("problems/functions.jl")
>>>>>>> 7ee339c7

  function solve end

  export DEProblem, DESolution, DEParameters, AbstractDAEProblem, AbstractDDEProblem,
         AbstractODEProblem, AbstractSDEProblem, DAESolution, DEIntegrator, Mesh,
         Tableau, DESensitivity, AbstractODESolution, AbstractPoissonProblem,
         AbstractHeatProblem, AbstractFEMSolution, ODERKTableau, ExplicitRKTableau,
         ImplicitRKTableau, AbstractSDESolution, DESensitivity, solve

  export tuples

  export numparameters

  export jac_exists, invjac_exists, hes_exists, invhes_exists,
        paramjac_exists, pfunc_exists, pderiv_exists

  export ODEProblem, ODETestProblem, ODESolution, ODETestSolution,
         build_ode_solution

  export SDEProblem, SDETestProblem, SDESolution, SDETestSolution,
         build_sde_solution

  # Algorithms

  export AbstractODEAlgorithm, AbstractSDEAlgorithm

end # module<|MERGE_RESOLUTION|>--- conflicted
+++ resolved
@@ -50,11 +50,8 @@
   include("solutions/solution_interface.jl")
   include("tableaus.jl")
   include("problems/ode_problems.jl")
-<<<<<<< HEAD
   include("problems/sde_problems.jl")
-=======
   include("problems/functions.jl")
->>>>>>> 7ee339c7
 
   function solve end
 
