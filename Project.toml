--- conflicted
+++ resolved
@@ -31,11 +31,8 @@
 
 [compat]
 ArrayInterface = "1.1"
-<<<<<<< HEAD
 DataStructures = "0.17"
-=======
 Compat = "2.2"
->>>>>>> 9a62cda4
 DiffEqDiffTools = "1"
 DocStringExtensions = "0.8"
 FunctionWrappers = "1.0"
