name = "DiffEqBase"
uuid = "2b5f629d-d688-5b77-993f-72d75c75574e"
authors = ["Chris Rackauckas <accounts@chrisrackauckas.com>"]
version = "6.4.2"

[deps]
ArrayInterface = "4fba245c-0d91-5ea0-9b3e-6abc04ee57a9"
Compat = "34da2185-b29b-5c13-b0c7-acf172513d20"
DataStructures = "864edb3b-99cc-5e75-8d2d-829cb0a9cfe8"
DiffEqDiffTools = "01453d9d-ee7c-5054-8395-0335cb756afa"
Distributed = "8ba89e20-285c-5b6f-9357-94700520ee1b"
DocStringExtensions = "ffbed154-4ef7-542d-bbb7-c09d3a79fcae"
FunctionWrappers = "069b7b12-0de2-55c6-9aab-29f3d0a68a2e"
IterativeSolvers = "42fd0dbc-a981-5370-80f2-aaf504508153"
IteratorInterfaceExtensions = "82899510-4779-5014-852e-03e436cf321d"
LinearAlgebra = "37e2e46d-f89d-539d-b4ee-838fcccc9c8e"
MuladdMacro = "46d2c3a1-f734-5fdb-9937-b9b9aeba4221"
Parameters = "d96e819e-fc66-5662-9728-84c9c7592b0a"
Printf = "de0858da-6303-5e67-8744-51eddeeeb8d7"
RecipesBase = "3cdcf5f2-1ef4-517c-9805-6587b60abb01"
RecursiveArrayTools = "731186ca-8d62-57ce-b412-fbd966d074cd"
RecursiveFactorization = "f2c3362d-daeb-58d1-803e-2bc74f2840b4"
Requires = "ae029012-a4dd-5104-9daa-d747884805df"
Roots = "f2b01f46-fcfa-551c-844a-d8ac1e96c665"
SparseArrays = "2f01184e-e22b-5df5-ae63-d93ebab69eaf"
StaticArrays = "90137ffa-7385-5640-81b9-e52037218182"
Statistics = "10745b16-79ce-11e8-11f9-7d13ad32a3b2"
SuiteSparse = "4607b0f0-06f3-5cda-b6b1-a6196a1729e9"
TableTraits = "3783bdb8-4a98-5b6b-af9a-565f29a5fe9c"
TreeViews = "a2a6695c-b41b-5b7d-aed9-dbfdeacea5d7"

[compat]
ArrayInterface = "1.1"
<<<<<<< HEAD
Compat = "3.0"
=======
DataStructures = "0.17"
Compat = "2.2"
>>>>>>> cbaf26b2
DiffEqDiffTools = "1"
DocStringExtensions = "0.8"
FunctionWrappers = "1.0"
IterativeSolvers = "0.8"
IteratorInterfaceExtensions = "^0.1, ^1"
MuladdMacro = ">= 0.2.1"
Parameters = ">= 0.10.0"
RecipesBase = ">= 0.1.0"
RecursiveArrayTools = ">= 0.12.3"
Roots = "0.8"
Requires = "0.5"
RecursiveFactorization = "0.1"
StaticArrays = ">= 0.8.3"
TableTraits = "^0.3, ^0.4, ^1"
TreeViews = "0.3"
julia = "1"

[extras]
Distributions = "31c24e10-a181-5473-b8eb-7969acd0382f"
InteractiveUtils = "b77e0a4c-d291-57a0-90e8-8db25a27a240"
Pkg = "44cfe95a-1eb2-52ea-b672-e2afdf69b78f"
Random = "9a3f8284-a2c9-5f02-9a11-845980a1fd5c"
SafeTestsets = "1bc83da4-3b8d-516f-aca4-4fe02f6d838f"
Test = "8dfed614-e22c-5e08-85e1-65c5234f0b40"

[targets]
test = ["Test", "Distributions", "Pkg", "Random", "SafeTestsets", "InteractiveUtils"]<|MERGE_RESOLUTION|>--- conflicted
+++ resolved
@@ -31,12 +31,8 @@
 
 [compat]
 ArrayInterface = "1.1"
-<<<<<<< HEAD
+DataStructures = "0.17"
 Compat = "3.0"
-=======
-DataStructures = "0.17"
-Compat = "2.2"
->>>>>>> cbaf26b2
 DiffEqDiffTools = "1"
 DocStringExtensions = "0.8"
 FunctionWrappers = "1.0"
